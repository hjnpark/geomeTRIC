--- conflicted
+++ resolved
@@ -18,13 +18,9 @@
     long_description_content_type="text/markdown",
     entry_points={'console_scripts': [
         'geometric-optimize = geometric.optimize:main',
-<<<<<<< HEAD
-        'run-ase = geometric.ase_engine:main',
-	    'geometric-neb = geometric.neb:main',
-=======
+        'geometric-neb = geometric.neb:main',
         'geometric-interpolate = geometric.interpolate:main',
-	'run-ase = geometric.ase_engine:main',
->>>>>>> 55c0cc6e
+        'run-ase = geometric.ase_engine:main'
     ]},
     install_requires=[
         'numpy>=1.11',
