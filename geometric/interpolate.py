#!/usr/bin/env python

import sys
sys.setrecursionlimit(10000)
from copy import deepcopy
import json
import numpy as np
import networkx as nx
import scipy.special
from geometric.molecule import *
from geometric.internal import *
from geometric.nifty import ang2bohr, logger, commadash
from geometric.step import calc_drms_dmax

# Pretend the "memory leaks likely.." has been printed already
CacheWarning = True

# Enable logging output from geomeTRIC packages
from logging import *

# Define two handlers that don't print newline characters at the end of each line
class RawStreamHandler(StreamHandler):
    """
    Exactly like StreamHandler, except no newline character is printed at the end of each message.
    This is done in order to ensure functions in molecule.py and nifty.py work consistently
    across multiple packages.
    """
    def __init__(self, stream = sys.stdout):
        super(RawStreamHandler, self).__init__(stream)
        self.terminator = ""

# Uncomment the below 3 lines to activate geomeTRIC module logging
logger.setLevel(INFO)
handler = RawStreamHandler()
logger.addHandler(handler)

# Need to refactor this so that it uses the minimum of the equilibrium bond length and the sum of covalent radii.
def get_rab(M, i, j, bohr=True):
    if bohr:
        return (Radii[Elements.index(M.elem[i])-1] + Radii[Elements.index(M.elem[j])-1])*ang2bohr
    else:
        return (Radii[Elements.index(M.elem[i])-1] + Radii[Elements.index(M.elem[j])-1])

def find_transfers_common_bonds(molecule, allow_larger=False):
    M = molecule
    transfers = []
    transfer_bonds = []
    elem = M.elem
    natom = len(elem)

    reac = nx.Graph()
    prod = nx.Graph()
    common = nx.Graph()

    M_reac = M[0]
    M_prod = M[-1]
    M_reac.build_topology()
    M_prod.build_topology()

    # Adding atoms
    for i in range(natom):
        reac.add_node(i)
        prod.add_node(i)
        common.add_node(i)

    # Adding bonds for the reactant and product
    for (i, j) in M_reac.bonds:
        reac.add_edge(i, j)

    for (i, j) in M_prod.bonds:
        prod.add_edge(i, j)

    # Adding common bonds
    for edge in reac.edges:
        if prod.has_edge(*edge):
            common.add_edge(*edge)

    # Sizes of the fragments that are intact throughout the reaction
    atom_to_fragment_size = {}
    for c in nx.connected_components(common):
        for i in c:
            atom_to_fragment_size[i] = len(c)

    # Detecting bond donors and acceptors
    for i in range(natom):
        bonds_init = set(nx.neighbors(reac, i))
        bonds_final = set(nx.neighbors(prod, i))
        potential_donors = bonds_init - bonds_final
        potential_acceptors = bonds_final - bonds_init
        # If one bond breaks and one bond forms:
        if len(potential_donors) == 1 and len(potential_acceptors) == 1:
            don = list(potential_donors)[0]
            acc = list(potential_acceptors)[0]
            if allow_larger or (atom_to_fragment_size[i] <= atom_to_fragment_size[don] and atom_to_fragment_size[i] <= atom_to_fragment_size[acc]):
            #if True:
                transfers.append((don, i, acc))
                transfer_bonds.append((min(don, i), max(don, i)))
                transfer_bonds.append((min(acc, i), max(acc, i)))
    return transfers, transfer_bonds, list(common.edges)

def find_nonbonded_pairs(molecule):
    M = molecule
    union_bonds = set()
    nbpairs = []
    elem = M.elem
    natom = len(elem)

    # Detecting all bonds
    for i in [0, -1]:
        Mi = M[i]
        Mi.build_topology()
        for i, j in Mi.bonds:
            union_bonds.add((i, j))

    # Saving the bonds that weren't detected (non-bonded pairs)
    for i in range(natom):
        for j in range(i+1, natom):
            if (i, j) not in union_bonds:
                nbpairs.append((i, j))
    return sorted(nbpairs), sorted(list(union_bonds))

def find_blocks(mtx, thre=1):
    # This is for the diagnostic map
    blocks = []
    block_rights = []
    for i in range(mtx.shape[0]):
        for j in range(i+1, mtx.shape[0]):
            if not (mtx[i:j, i:j]<=thre).all(): 
                if j not in block_rights:
                    blocks.append((i, j-1))
                    block_rights.append(j)
                break
            elif j == mtx.shape[0]-1:
                if j not in block_rights:
                    blocks.append((i, j))
                    block_rights.append(j)
    print(blocks)

def find_path(mtx, thre=1):
    # Converts the diagnostic map into a number of segments.
    # These should be overlapping segments of frame numbers
    # where a single IC is known to describe them all well.
    n = mtx.shape[0]
    # Making a matrix that is an "IC maze"
    okay = (mtx <= thre).astype(int)
    start_ic = 0
    allowed_IC = [[] for i in range(n)]
    mtx_tried = np.zeros_like(mtx)

    # If the starting point or end point is blocked, we can't escape.
    if not okay[n-1, n-1] or not okay[0, 0]:
        raise RuntimeError("Spoo!")

    okay2 = okay.copy()
    for niter in range(n**2):
        for ic in range(0, n):
            for ix in range(0, n):
                if ic == n-1 and ix == n-1: 
                    pass
                elif ic == 0 and ix == 0:
                    pass
                elif ic == n-1 and not okay[ic, ix+1]: # Lower right corner on bottom
                    okay2[ic, ix] = 0
                # elif ix == n-1 and not okay[ic+1, ix]: # Lower right corner on right side
                #     okay2[ic, ix] = 0
                # elif ix == 0 and not okay[ic-1, ix]:  # Upper left corner on left side
                #     okay2[ic, ix] = 0
                elif ic == 0 and not okay[ic, ix-1]:  # Upper left corner on top side
                    okay2[ic, ix] = 0
                elif (ic<(n-1) and not okay[ic+1, ix]) and (ix<(n-1) and not okay[ic, ix+1]):
                    okay2[ic, ix] = 0
                elif (ic>0 and not okay[ic-1, ix]) and (ix>0 and not okay[ic, ix-1]):
                    okay2[ic, ix] = 0
        ndiff = np.sum(okay2 != okay)
        okay = okay2.copy()
        if ndiff == 0: break

    print_map(okay, "Allowed driving regions", colorscheme=1)

    def valid(i, j, size):
        i0=max(0,i-size)
        i1=min(n,i+size+1)
        j0=max(0,j-size)
        j1=min(n,j+size+1)
        return okay[i0:i1,j0:j1].all()

    segments_by_size = {}

    verbose = 0
    for size in range(n//2):
        if verbose >= 1:
            print("Trying size %i (grid size %i)" % (size, 2*size+1))
        # Start from the left side..
        for ic0 in range(0, n):
            segments = []
            ic = ic0
            ix = 0
            steps = 0
            if not okay[ic, ix]: continue
            ix_last = 0
            ic_ix_mode = 0
            if verbose >= 1:
                print("From Left:   IC %i Size %i" % (ic, size))
            while True:
                steps += 1
                if ix == n-1: # or ic == n-1: 
                    if verbose >= 2:
                        print("Reached the end! (%i,%i)" % (ic, ix))
                    segments.append((ix_last, n-1))
                    if verbose >= 1:
                        print("Found segments: ", segments)
                    if size not in segments_by_size:
                        segments_by_size[size] = segments[:]
                    else:
                        if len(segments) <= len(segments_by_size[size]):
                            shortest_segment = min([j-i for (i, j) in segments])
                            shortest_segment_stored = min([j-i for (i, j) in segments_by_size[size]])
                            if shortest_segment > shortest_segment_stored:
                                segments_by_size[size] = segments[:]
                    success = True
                    break
                elif not valid(ic, ix, size) or steps > 2*n:
                    if verbose >= 2:
                        print("Dead end at (%i,%i)" % (ic, ix))
                    success = False
                    break
                if ic_ix_mode == 0:
                    ix += 1
                    if not valid(ic, ix, size):
                        ix -= 1
                        ic_ix_mode = 1
                        if verbose >= 2:
                            print("Changed to ic-direction at (%i,%i)" % (ic, ix))
                        segments.append((ix_last, ix))
                        ix_last = ix + 1
                        ic += 1
                else:
                    ic += 1
                    if ic == n or not valid(ic, ix, size):
                        ic -= 1
                        ic_ix_mode = 0
                        if verbose >= 2:
                            print("Changed to ix-direction at (%i,%i)" % (ic, ix))
                        ix += 1
        # Start from the right side.
        for ic0 in list(range(0, n))[::-1]:
            segments = []
            ic = ic0
            ix = n-1
            steps = 0
            if not okay[ic, ix]: continue
            ix_last = n-1
            ic_ix_mode = 0
            if verbose >= 1:
                print("From Right:  IC %i Size %i" % (ic, size))
            while True:
                steps += 1
                if ix == 0: # or ic == 0: 
                    if verbose >= 2:
                        print("Reached the end! (%i,%i)" % (ic, ix))
                    segments.append((0, ix_last))
                    segments = segments[::-1]
                    if verbose >= 1:
                        print("Found segments: ", segments)
                    if size not in segments_by_size:
                        segments_by_size[size] = segments[:]
                    else:
                        if len(segments) <= len(segments_by_size[size]):
                            shortest_segment = min([j-i for (i, j) in segments])
                            shortest_segment_stored = min([j-i for (i, j) in segments_by_size[size]])
                            if shortest_segment > shortest_segment_stored:
                                segments_by_size[size] = segments[:]
                    success = True
                    break
                elif not valid(ic, ix, size) or steps > 2*n:
                    if verbose >= 2:
                        print("Dead end at (%i,%i)" % (ic, ix))
                    success = False
                    break
                if ic_ix_mode == 0:
                    ix -= 1
                    if not valid(ic, ix, size):
                        ix += 1
                        ic_ix_mode = 1
                        if verbose >= 2:
                            print("Changed to ic-direction at (%i,%i)" % (ic, ix))
                        segments.append((ix, ix_last))
                        ix_last = ix - 1
                        ic -= 1
                else:
                    ic -= 1
                    if ic == -1 or not valid(ic, ix, size):
                        ic += 1
                        ic_ix_mode = 0
                        if verbose >= 2:
                            print("Changed to ix-direction at (%i,%i)" % (ic, ix))
                        ix -= 1
        # if not success:
        #     print("No segments found at this size")
    if segments_by_size:
        min_pathsize = None
        largest_size = None
        for key in sorted(list(segments_by_size.keys())):
            if min_pathsize is None:
                largest_size = key
                min_pathsize = len(segments_by_size[key])
            if len(segments_by_size[key]) == min_pathsize:
                largest_size = key
        print("Chose these segments (car size %i):" % largest_size)
        keep_segments = segments_by_size[largest_size]
        print(keep_segments)
    else:
        raise RuntimeError("Path finding algorithm failed")
        # if success:
        #     if keep_segments and len(segments) > len(keep_segments):
        #         print("Keeping the *previous* segments as there were fewer of them")
        #         break
        #     else:
        #         print("Obtained segments at grid size %i:" % (2*size+1), segments)
        #         keep_segments = segments[:]
    return keep_segments

def merge_one_pair(segments, imerge):
    merged = []
    for i in range(len(segments)):
        if i == imerge:
            merged.append((segments[i][0], segments[i+1][1]))
        elif i == imerge + 1: 
            continue
        else:
            merged.append((segments[i]))
    return merged

def fill_splice_segments(segments, splice_length):
    n_frames = segments[-1][-1] + 1
    filled = segments[:]
    spliced = []
    while min([s[1]-s[0] for s in filled]) < splice_length:
        merge_lengths = []
        for imerge in range(len(filled)-1):
            merged = merge_one_pair(filled, imerge)
            merge_lengths.append(max([s[1]-s[0] for s in merged]))
        imerge_best = np.argmin(merge_lengths)
        filled = merge_one_pair(filled, imerge_best)
    for i, j in filled:
        i = max(0, i-splice_length//2)
        j = min(n_frames-1, j+splice_length//2)
        spliced.append((i, j))
    # Sometimes the first or last segment is too short
    if len(spliced) > 1 and spliced[1][0] == 0:
        spliced = spliced[1:]
        filled = filled[1:]
        filled[0] = (0, filled[0][1])
    if len(spliced) > 1 and  spliced[-2][1] == n_frames-1:
        spliced = spliced[:-1]
        filled = filled[:-1]
        filled[-1] = (filled[-1][0], n_frames-1)
    return filled, spliced

def splice_segment_endpoints(coord_segments, segment_endpoints, segments_spliced, splice_length, damping, verbose=False):
    max_mismatch = 0.0
    segment_endpoints = deepcopy(segment_endpoints)
    for a in range(len(segments_spliced)-1):
        b = a + 1
        xyz_a_spliceStart = coord_segments[a][-splice_length]
        xyz_b_spliceStart = coord_segments[b][0]
        xyz_a_spliceEnd = coord_segments[a][-1]
        xyz_b_spliceEnd = coord_segments[b][splice_length-1]
        _, dmax1 = calc_drms_dmax(xyz_b_spliceStart, xyz_a_spliceStart, align=False)
        _, dmax2 = calc_drms_dmax(xyz_b_spliceEnd, xyz_a_spliceEnd, align=False)
        if verbose: print("Segment %i-%i splice mismatches: %.3e %.3e" % (a, b, dmax1, dmax2))
        max_mismatch = max(max_mismatch, max(dmax1, dmax2))
        segment_endpoints[a][1] = damping*xyz_b_spliceEnd.copy() + (1.0-damping)*xyz_a_spliceEnd.copy()
        segment_endpoints[b][0] = damping*xyz_a_spliceStart.copy() + (1.0-damping)*xyz_b_spliceStart.copy()
    return segment_endpoints, max_mismatch

def dq_scale_prims(IC, dest_coords, curr_coords, scale_factors={}, sync=0):
    # Calculate the differences in primitive coordinates.
    dqPrims = IC.Prims.calcDiff(dest_coords, curr_coords, sync=sync)
    for i, Prim in enumerate(IC.Prims.Internals):
        # Scale each primitive by the corresponding scale factor for that type
        if type(Prim) in [RotationA, RotationB, RotationC]:
            dqPrims[i] *= scale_factors.get('rotation', 0.0)
        elif type(Prim) in [Dihedral]:
            # Dihedrals that aren't "proper" have their dq's set to zero
            bond1 = Distance(Prim.a, Prim.b)
            bond2 = Distance(Prim.b, Prim.c)
            bond3 = Distance(Prim.c, Prim.d)
            ang1 = Angle(Prim.a, Prim.b, Prim.c)
            ang2 = Angle(Prim.b, Prim.c, Prim.d)
            if any([np.abs(bond.value(dest_coords) - bond.value(curr_coords)) > 0.5 for bond in [bond1, bond2, bond3]]): dqPrims[i] *= 0.0
            for coords in [curr_coords, dest_coords]:
                if np.abs(np.cos(ang1.value(coords))) > 0.7: dqPrims[i] *= 0.0
                if np.abs(np.cos(ang2.value(coords))) > 0.7: dqPrims[i] *= 0.0
            dqPrims[i] *= scale_factors.get('dihedral', 0.0)
        elif type(Prim) in [TranslationX, TranslationY, TranslationZ, CartesianX, CartesianY, CartesianZ]:
            dqPrims[i] *= scale_factors.get('translation', 0.0)
        elif type(Prim) is Distance and Prim.n < 0:
            # Experimental; inverse distances are scaled to one-half of their destination values
            thre = 0.5
            if Prim.value(dest_coords) > thre:
                dqPrims[i] = thre - Prim.value(curr_coords)
        else:
            dqPrims[i] *= 0.0
    dq = np.dot(dqPrims, IC.Vecs)
    return dq

def interpolate_segment(IC, curr_coords, dest_coords, nDiv, backward=False, rebuild_dlc=False, err_thre=1e-2):
    if backward:
        tmp = curr_coords.copy()
        curr_coords = dest_coords.copy()
        dest_coords = tmp.copy()
        sync = -1
    else:
        sync = 1
    dq = IC.calcDiff(dest_coords, curr_coords, sync=sync)
    coord_segment = [curr_coords]
    for k in range(nDiv):
        if rebuild_dlc:
            IC.build_dlc(curr_coords)
            dq = IC.calcDiff(dest_coords, curr_coords, sync=sync)
            new_coords = IC.newCartesian(curr_coords, dq/(nDiv-k), verbose=0)
        else:
            new_coords = IC.newCartesian(curr_coords, dq/nDiv, verbose=0)
        coord_segment.append(new_coords)
        curr_coords = new_coords.copy()
    _, endpt_err = calc_drms_dmax(curr_coords, dest_coords, align=True)
    if backward:
        coord_segment = coord_segment[::-1]
    success = endpt_err < err_thre
    return coord_segment, endpt_err, success

def get_segment_endpoints(M, segments_spliced):
    segment_endpoints = []
    for a, (i, j) in enumerate(segments_spliced):
        xyzi = M.xyzs[i].flatten() * ang2bohr
        xyzj = M.xyzs[j].flatten() * ang2bohr
        segment_endpoints.append(np.array([xyzi.copy(), xyzj.copy()]))
    return segment_endpoints

def split_segments(segments_spliced, fail_segment, splice_length):
    segments_filled_new = []
    segments_spliced_new = []
    n = len(segments_spliced)

    for a, (i, j) in enumerate(segments_spliced):
        ii = i if a == 0 else i + splice_length//2
        jj = j if a == n-1 else j - splice_length//2
        if a == fail_segment:
            if (j-i) < splice_length:
                raise RuntimeError("Failed to interpolate a segment that's shorter than the splice length")
            midpt = (i+j)//2
            segments_filled_new.append((ii, midpt-1))
            segments_filled_new.append((midpt, jj))
            segments_spliced_new.append((i, midpt-1+splice_length//2))
            segments_spliced_new.append((midpt-splice_length//2, j))
        else:
            segments_filled_new.append((ii, jj))
            segments_spliced_new.append((i, j))
        # i = max(0, i-splice_length//2)
        # j = min(len(M)-1, j+splice_length//2)
        # segments_spliced.append((i, j))
    print("Split segment %i - now the segments are:" % fail_segment)
    print("Without splices:", segments_filled_new)
    print("With splices:", segments_spliced_new)
    return segments_filled_new, segments_spliced_new

def print_map(mtx, title, colorscheme=0):
    print(title)
    n = mtx.shape[0]
    for i in range(n):
        if i == 0:
            print(" x: ", end='')
            for j in range(n):
                print("%2i" % j, end='')
            print()
        print("IC%2i " % i, end='')
        for j in range(n):
            value = mtx[i, j]
            if colorscheme == 0:
                if value == 0: color = '\x1b[94m'
                elif value == 1: color = '\x1b[92m'
                elif value >= 2: color = '\x1b[91m'
            elif colorscheme == 1:
                if value == 0: color = '\x1b[91m'
                elif value == 1: color = '\x1b[92m'
            else: raise RuntimeError("Invalid color scheme")
            print("%s%1i\x1b[0m " % (color, value), end='')
        print("IC%2i " % i, end='')
        print()
        if i == n-1:
            print(" x: ", end='')
            for j in range(n):
                print("%2i" % j, end='')
            print()

class Interpolator(object):
    def __init__(self, M_in, n_frames = 50, use_midframes = False, align_system=False, do_prealign=False):
        # The input molecule; it should not be modified.
        self.M_in = deepcopy(M_in)
        # Check the length of the input molecule
        assert len(self.M_in) >= 2
        if use_midframes:
            self.do_init = False
            assert len(self.M_in) >= 5, "When setting use_midframes, input molecule must have >= 5 structures"
            assert do_prealign is False, "Do not pass do_prealign if using intermediate frames"
            assert n_frames == 0, "Do not pass n_frames when setting use_midframes"
            self.n_frames = len(self.M_in)
        else:
            self.do_init = True
            self.n_frames = n_frames
        assert self.n_frames >= 5, "Number of frames for interpolation must be >= 5"
        # Determine the splice length; currently restricted to a number between 2 and 6
        self.get_splice_length()
        # The Molecule object that is currently being processed.
        self.M = deepcopy(self.M_in)
        self.n_atoms = len(self.M.elem)
        # Whether to pre-align the fragments in the reactant and product structure
        self.do_prealign = do_prealign
        # Whether to align the input frames to the reactant structure upon input and before writing output
        self.align_system = True if self.do_prealign else align_system
        if self.align_system:
            self.M.align()
        # Atom pairs that are not bonded (resp. bonded) in either the reactant or product
        self.nbpairs, self.union_bonds = find_nonbonded_pairs(self.M)
        # List of (donor, transfer, acceptor) triplets.
        # List of atom pairs in bonds that are involved in transfer triplets.
        # List of atom pairs that are bonded in BOTH the reactant and product
        self.transfers, self.transfer_bonds, self.common_bonds = find_transfers_common_bonds(self.M)
        print("Found these transfers:", self.transfers)
        # G matrix condition numbers.
        self.Gcond_matrix = np.zeros((self.n_frames, self.n_frames), dtype=float)
        # Molecule objects containing the endpoints.
        # endmols_in contains the path endpoints before any pre-alignment of fragments.
        self.endmols_in = [deepcopy(self.M[0]), deepcopy(self.M[-1])]
        self.endmols = deepcopy(self.endmols_in)
        self.endbonds = []
        self.endfrags = []
        self.endxyzs = []
        self.enddists = []
        for mol in self.endmols:
            mol.build_topology()
            self.endbonds.append(mol.bonds[:])
            self.endfrags.append(len(mol.molecules))
            self.endxyzs.append(mol.xyzs[0].flatten()*ang2bohr)
            atom_pairs, distance_matrix = mol.distance_matrix(pbc=False)
            self.enddists.append(distance_matrix[0].copy())
        # List of atom pairs from Molecule.distance_matrix()
        # but with np.int32 converted to int
        self.atom_pairs = [list(pair) for pair in atom_pairs.copy()]
        # The smaller of the distances at either endpoint for each pair
        self.min_enddists = np.min(np.array(self.enddists), axis=0)

    def get_splice_length(self):
        # Determine the splice length
        splice_length = int(np.round(self.n_frames/10))
        splice_length += splice_length % 2
        if splice_length > 6: splice_length = 6
        if splice_length < 2: splice_length = 2
        self.splice_length = splice_length

    def new_molecule(self, coord_list, comms=None):
        M = deepcopy(self.M[0])
        M.xyzs = [x.reshape(-1, 3)*bohr2ang for x in coord_list]
        if comms is not None:
            M.comms = comms
        else:
            M.comms = ['generated by geometric-interpolate; frame %i' % i for i in range(len(coord_list))]
        return M

    def get_clash_thresholds(self, addthre=0.6, altdists=None, altthre=0.9):
        R = []
        for pairidx, (i, j) in enumerate(self.atom_pairs):
            rab = get_rab(self.M, i, j, bohr=False)
            if altdists is not None:
                R.append(min(max(1.0, rab)+addthre, altdists[pairidx]*altthre))
            else:
                R.append(max(1.0, rab)+addthre)
        R = np.array(R)
        return R

    def detect_clash_one_frame(self, coords, addthre=0.6, altdists=None, altthre=0.9):
        # Detect clashes for input coordinates provided in Bohr.
        assert type(coords) is np.ndarray
        M = deepcopy(self.M[0])
        M.xyzs = [coords.reshape(-1, 3)*bohr2ang]
        atom_pairs = self.atom_pairs
        _, distance_matrix = M.distance_matrix(pbc=False)
        R = self.get_clash_thresholds(addthre=addthre, altdists=altdists, altthre=altthre)

        clash_pairs = []
        for pairidx, close in enumerate(distance_matrix[0] < R):
            if not close: continue
            i = self.atom_pairs[pairidx][0]
            j = self.atom_pairs[pairidx][1]
            assert i < j
            if (i, j) not in clash_pairs:
                clash_pairs.append((int(i), int(j)))
        return clash_pairs

    def detect_clash_trajectory(self, coords, clash_known=[], addthre=0.6, altdists=None, altthre=0.9, verbose=True):
        # Detect clashes for list of input coordinates provided in Bohr.
        assert type(coords) is list
        assert type(coords[0]) is np.ndarray
        M = deepcopy(self.M[0])
        M.xyzs = [x.reshape(-1, 3)*bohr2ang for x in coords]
        atom_pairs = self.atom_pairs
        _, distance_matrix = M.distance_matrix(pbc=False)
        R = self.get_clash_thresholds(addthre=addthre, altdists=altdists, altthre=altthre)

        clash_known = deepcopy(clash_known)
        clash_new = []
        clash_frames = {}
        for k in range(len(M)):
            for pairidx, close in enumerate(distance_matrix[k] < R):
                if not close: continue
                i = atom_pairs[pairidx][0]
                j = atom_pairs[pairidx][1]
                assert i < j
                if (i, j) not in clash_known:
                    clash_known.append((int(i), int(j)))
                    clash_new.append((int(i), int(j)))
                clash_frames.setdefault(pairidx, []).append(k)

        for pairidx, frames in clash_frames.items():
            i = atom_pairs[pairidx][0]
            j = atom_pairs[pairidx][1]
            min_dist = np.min(np.array(distance_matrix)[np.array(frames),pairidx])
            if verbose:
                print(">> Clash %10s: %8s at frames %6s (%9s, closest = %.3f, %.3f of thre)" % ("(new)" if (i, j) in clash_new else "(existing)",
                                                                                                "%s%i-%s%i" % (M.elem[i], i+1, M.elem[j], j+1), 
                                                                                                commadash(frames), "bonded" if (i, j) in self.union_bonds else "nonbonded",
                                                                                                min_dist, min_dist/R[pairidx]))
        return clash_known, clash_new

    def prealign_one_stage(self, curr_coords, dest_coords, nDiv, scale_factors={'dihedral':0.0, 'translation':0.0, 'rotation':0.0}):
        IC0, IC1 = self.endICs
        n_frag0, n_frag1 = self.endfrags
        if n_frag0 == 1 and n_frag1 == 1:
            coord_segment0 = [curr_coords]
            coord_segment1 = [dest_coords]
            coord_segment = [curr_coords, dest_coords]
            return coord_segment, coord_segment0, coord_segment1
        
        # The formula here is a bit complicated. Basically, if scale_factors[key]
        # is set to a quantity between 0 and 1, we want the prealignment to bring 
        # the endpoints together only part-way. However, if we simply multiply the dq 
        # of primitives by the scale factor, the remaining distance is still large 
        # by the time we get to the middle and the dividing "n" becomes one, causing larger steps 
        # to be taken than intended. Therefore, for each step taken, we calculate how 
        # far we have moved toward the middle on the "number line", and change the
        # scale factor accordingly so the next step takes us the same distance down
        # the number line.
        scale_factors = deepcopy(scale_factors)
        numerators = {}
        for key, val in scale_factors.items():
            numerators[key] = val/nDiv

        for trial in range(2):
            # First trial - Attempt to bring the selected DoFs of the fragments together completely and keep the result if the final frame has no clashes.
            # Second trial - Each side stops when it encounters a clash and exits when fragments are brought together or clashes found for both.
            coord_segment0 = [curr_coords.copy()]
            coord_segment1 = [dest_coords.copy()]
            IC0.clearCache()
            IC1.clearCache()
            clash0 = []
            clash1 = []
            k = 0
            nstep0 = 0
            nstep1 = 0
            distances = {'dihedral':1.0, 'translation':1.0, 'rotation':1.0}
            while True:
                if n_frag0 > 1 and (trial==0 or not clash0):
                    # IC0.build_dlc(grow0)
                    dq0 = dq_scale_prims(IC0, coord_segment1[-1], coord_segment0[-1], scale_factors, 1)
                    n = nDiv-k
                    new_coord = IC0.newCartesian(coord_segment0[-1], dq0/n, verbose=0)
                    clash0 = self.detect_clash_one_frame(new_coord, altdists=self.enddists[0])
                    # The codes in this if statement are executed only if this end is still growing
                    if trial==0 or not clash0:
                        for key, val in scale_factors.items(): 
                            distances[key] *= 1-val/n
                            scale_factors[key] = numerators[key]/(distances[key]/(n-1)) if n > 1 else scale_factors[key]
                        coord_segment0.append(new_coord.copy())
                        nstep0 += 1
                        k += 1
                    # if clash0:
                    #     print("Trial %i: Clash in step %i in reactant direction:" % (trial, nstep0), clash0)
                if trial==1 and (clash0 and (clash1 or n_frag1 == 1)): break
                if k >= nDiv: break
                if n_frag1 > 1 and (trial==0 or not clash1):
                    # IC1.build_dlc(grow1)
                    dq1 = dq_scale_prims(IC1, coord_segment1[-1], coord_segment0[-1], scale_factors, 1)
                    dq1 *= -1
                    n = nDiv-k
                    new_coord = IC1.newCartesian(coord_segment1[-1], dq1/n, verbose=0)
                    clash1 = self.detect_clash_one_frame(new_coord, altdists=self.enddists[1])
                    # The codes in this if statement are executed only if this end is still growing
                    if trial==0 or not clash1:
                        for key, val in scale_factors.items(): 
                            distances[key] *= 1-val/n
                            scale_factors[key] = numerators[key]/(distances[key]/(n-1)) if n > 1 else scale_factors[key]
                        coord_segment1.append(new_coord.copy())
                        nstep1 += 1
                        k += 1
                    # if clash1:
                    #     print("Trial %i: Clash in step %i in product direction:" % (trial, nstep1), clash1)
                if trial==1 and (clash1 and (clash0 or n_frag0 == 1)): break
                if k >= nDiv: break
            if trial==0 and not clash0 and not clash1:
                break
    
        coord_segment = coord_segment0 + coord_segment1[::-1][1:]
        return coord_segment, coord_segment0, coord_segment1
    
    def prealign_fragments(self):
        print(">> Aligning molecules in reactant and product")
        # Build ICs for alignment
        M0, M1 = self.endmols
        xyz0, xyz1 = self.endxyzs
        xyz0_stage = xyz0.copy()
        xyz1_stage = xyz1.copy()
        IC0 = DelocalizedInternalCoordinates(M0, build=True, connect=False, addcart=False, connect_isolated=False)
        IC1 = DelocalizedInternalCoordinates(M1, build=True, connect=False, addcart=False, connect_isolated=False)
        IC0.syncDihedrals(xyz0, xyz1)
        IC1.syncDihedrals(xyz0, xyz1)
        self.endICs = [IC0, IC1]
        M_reac = None
        M_prod = None
        for stage in [0, 1]:
            if stage == 0: 
                print("Pre-alignment stage 0: Rotations")
                scale_factors = {'dihedral':0.0, 'translation':0.0, 'rotation':1.0}
            elif stage == 1:
                print("Pre-alignment stage 1: Translations")
                scale_factors = {'dihedral':0.0, 'translation':1.0, 'rotation':0.0}
            coord_segment, segment_reac, segment_prod = self.prealign_one_stage(xyz0_stage, xyz1_stage, self.n_frames, scale_factors)
            M_reac_stage = self.new_molecule(segment_reac)
            M_prod_stage = self.new_molecule(segment_prod)
            M_reac = M_reac_stage if M_reac is None else M_reac + M_reac_stage
            M_prod = M_prod_stage if M_prod is None else M_prod + M_prod_stage
            xyz0_stage = segment_reac[-1].copy()
            xyz1_stage = segment_prod[-1].copy()

        M_reac_frames = EqualSpacing(M_reac, frames=self.n_frames//2+1, RMSD=False)
        M_prod_frames = EqualSpacing(M_prod, frames=self.n_frames//2+1, RMSD=False)
        M_reac_dx = EqualSpacing(M_reac, dx=0.1, RMSD=False)
        M_prod_dx = EqualSpacing(M_prod, dx=0.1, RMSD=False)
        # Keep the shorter of the dmax=0.1 or n_frames//2 segments
        M_reac = M_reac_dx if len(M_reac_dx) < len(M_reac_frames) else M_reac_frames
        M_prod = M_prod_dx if len(M_prod_dx) < len(M_prod_frames) else M_prod_frames
        M_reac.comms = ["Alignment for reactant segment; frame %i" % i for i in range(len(M_reac))]
        M_prod.comms = ["Alignment for product segment; frame %i" % i for i in range(len(M_prod))]
        if len(M_reac) > 1:
            if len(M_prod) > 1:
                print("Alignment produced %i additional (reactant) and %i (product) frames" % (len(M_reac)-1, len(M_prod)-1))
            else:
                print("Alignment produced %i additional (reactant) frames" % (len(M_reac)-1))
        elif len(M_prod) > 1:
            print("Alignment produced %i additional (product) frames" % (len(M_prod)-1))
        else:
            print("Alignment produced no additional frames")
        # The endpoints after prealingment.
        M_end = M_reac[-1] + M_prod[-1]
        # The product segment goes from the product back to initial. Reverse it here.
        M_prod = M_prod[::-1]
        if len(M_reac) > 1 or len(M_prod) > 1:
            (M_reac+M_prod).write('prealign.xyz')
        # Overwrite some variables that later routines will use.
        self.M = M_end
        self.endxyzs = []
        self.enddists = []
        self.endmols = [deepcopy(M_reac), deepcopy(M_prod)]
        for mol in self.endmols:
            self.endxyzs.append(mol.xyzs[-1].flatten()*ang2bohr)
            atom_pairs, distance_matrix = mol.distance_matrix(pbc=False)
            self.enddists.append(distance_matrix[-1].copy())

    def initial_guess_one_method(self, method = 0):
        # Class variables that are used in this method
        M = deepcopy(self.M)
        n_frames = self.n_frames
        common_bonds = self.common_bonds
        union_bonds = self.union_bonds
        n_atoms = self.n_atoms

        # if method%2 == 1:
        #     M = M[::-1]
        M0 = M[0]
        M1 = M[-1]
        xyz0 = M.xyzs[0].flatten()*ang2bohr
        xyz1 = M.xyzs[-1].flatten()*ang2bohr
        M_IC = M0 if method%2 == 0 else M1
        xyz_IC = xyz0 if method%2 == 0 else xyz1

        # Build the IC system used to interpolate from one endpoint to the other.
        if method in [0, 1]:
            # Use TRIC coordinate system, but use only the bonds that exist at both endpoints.
            M_IC.bonds = common_bonds
            M_IC.top_settings['read_bonds'] = True
            IC = DelocalizedInternalCoordinates(M_IC, build=True, connect=False, addcart=False, connect_isolated=False)
            newPrims = IC.Prims.Internals
        elif method in [2, 3]:
            # Use HDLC coordinate system, but use only the bonds that exist at both endpoints.
            # Set weight of 0.5 to all Cartesian primitive ICs.
            M_IC.bonds = common_bonds
            M_IC.top_settings['read_bonds'] = True
            IC = DelocalizedInternalCoordinates(M_IC, build=True, connect=False, addcart=False, connect_isolated=False)
            newPrims = IC.Prims.Internals
            for i in range(n_atoms):
                newPrims.append(CartesianX(i, w=0.5))
                newPrims.append(CartesianY(i, w=0.5))
                newPrims.append(CartesianZ(i, w=0.5))
        elif method in [4, 5]:
            # Use all-inverse distances plus Cartesian coordinates with small weight.
            IC = DelocalizedInternalCoordinates(M_IC, build=True, connect=False, addcart=False)
            newPrims = []
            for Prim in IC.Prims.Internals:
                if type(Prim) is Distance:
                    # Include distances that were added automatically (corresponding to bonds)
                    newPrim = Distance(Prim.a, Prim.b, rab=4*get_rab(M, Prim.a, Prim.b), n=-1)
                    if newPrim not in newPrims: newPrims.append(newPrim)
                elif type(Prim) in [Angle, LinearAngle]:
                    # Include distances corresponding to 1-3 atoms of angles
                    newPrim = Distance(Prim.a, Prim.c, rab=4*get_rab(M, Prim.a, Prim.c), n=-1)
                    if newPrim not in newPrims: newPrims.append(newPrim)
                elif type(Prim) is Dihedral:
                    # Include distances corresponding to 1-4 atoms of dihedrals
                    (i, j) = (min(Prim.a, Prim.d), max(Prim.a, Prim.d))
                    newPrim = Distance(i, j, rab=4*get_rab(M, i, j), n=-1)
                    if newPrim not in newPrims: newPrims.append(newPrim)
                elif type(Prim) is OutOfPlane:
                    # Include distances corresponding to b-c, b-d and c-d for out of plane (a is central atom)
                    for (i, j) in [(min(Prim.b, Prim.c), max(Prim.b, Prim.c)),
                                   (min(Prim.b, Prim.d), max(Prim.b, Prim.d)),
                                   (min(Prim.c, Prim.d), max(Prim.c, Prim.d))]:
                        newPrim = Distance(i, j, rab=4*get_rab(M, i, j), n=-1)
                        if newPrim not in newPrims: newPrims.append(newPrim)
            for i in range(n_atoms):
                newPrims.append(CartesianX(i, w=0.25))
                newPrims.append(CartesianY(i, w=0.25))
                newPrims.append(CartesianZ(i, w=0.25))
        else:
            raise RuntimeError("Invalid value for method")

        # Finalize the IC system.
        IC.Prims.Internals = newPrims
        IC.Prims.reorderPrimitives()
        IC.Prims.syncDihedrals(xyz1, xyz0)
        IC.build_dlc(xyz_IC)
        # print("=== Primitives for method %i ===" % method)
        # print(IC.Prims)

        # Build a "checking" IC system used to detect whether any primitive ICs are changing very rapidly between frames.
        # This is one of our diagnostics for whether the generated path is "good".
        M0.bonds = common_bonds
        M0.top_settings['read_bonds'] = True
        IC_Chk = PrimitiveInternalCoordinates(M0, build=True, connect=False, addcart=True, connect_isolated=False)
        M1.bonds = common_bonds
        M1.top_settings['read_bonds'] = True
        IC1_Chk = PrimitiveInternalCoordinates(M1, build=True, connect=False, addcart=True, connect_isolated=False)
        chkPrims = []
        for Prim in IC_Chk.Internals + IC1_Chk.Internals:
            # Keep the primitives on either end that are valid for both points.
            if Prim.diagnostic(xyz0)[0] <= 1 and Prim.diagnostic(xyz1)[0] <= 1 and Prim not in chkPrims:
                chkPrims.append(Prim)
        IC_Chk.Internals = chkPrims
        IC_Chk.reorderPrimitives()

        err_thre = 1e-2
        clash_pairs = []
        nDiv = n_frames - 1
        for clash_round in range(5):
            coord_segment, endpt_err, _ = interpolate_segment(IC, xyz0, xyz1, nDiv, backward=(method%2==1), rebuild_dlc=True)
            dq_segment = np.array([IC_Chk.calcDiff(coord_segment[i], coord_segment[i+1]) for i in range(n_frames-1)])
            # Setting to -1e-6 essentially ignores the checking primitives if they evaluate to +/- inf.
            dq_segment[dq_segment == -np.inf] = -1e-6
            dq_segment[dq_segment == np.inf] = 1e-6
            dq_max = np.max(np.abs(dq_segment), axis=0)
            dq_med = np.median(np.abs(dq_segment), axis=0)
            dq_med[dq_med<0.01] = 0.01
            dq_ratio = max(dq_max/dq_med)
    
            M.xyzs = [x.reshape(-1, 3)*bohr2ang for x in coord_segment]
            M.comms = ['Interpolated frame %i' % k for k in range(len(coord_segment))]
            # Fail if the endpt_err is greater than the threshold
            if endpt_err > err_thre:
                M.align()
                return M, 1, dq_ratio, endpt_err
            # Check for clashes
            clash_pairs, clash_new = self.detect_clash_trajectory(coord_segment, clash_known=clash_pairs, altdists=self.min_enddists, verbose=False)
            if not clash_new:
                # print("No new clashes found; finishing")
                break
            else:
                for (i, j) in clash_pairs:
                    if Distance(i, j) in IC.Prims.Internals: IC.Prims.delete(Distance(i, j))
                    IC.Prims.add(Distance(i, j, rab=4*get_rab(M, i, j), n=-1))
                IC.Prims.reorderPrimitives()
                IC.build_dlc(xyz_IC)
                
        if self.align_system:
            M.align()
        return M, 0, dq_ratio, endpt_err

    def initial_guess(self):
        M = None
        dq_ratio_min = 1e6
        for method in range(6):
            M_, status, dq_ratio, endpt_err = self.initial_guess_one_method(method=method)
            # M_.write('interpolated_endpoints_method%i.xyz' % method)
            # Keep the interpolation path with status=0 and the lowest dq_ratio
            print("Initial pathway generation using method %i %s; dq_ratio = %.3f endpt_err = %.3f" % 
                  (method, "success" if status == 0 else "failed", dq_ratio, endpt_err))
            if status == 0 and dq_ratio < dq_ratio_min:
                M = deepcopy(M_)
                dq_ratio_min = dq_ratio
                keep_method = method
        if M is None:
            raise RuntimeError("Failed to generate an initial path")
        M.comms = [c + " (method %i)" % keep_method for c in M.comms]
        M.write("initial_guess.xyz")
        # Overwrite the Molecule object currently being processed
        self.M = deepcopy(M)
        print("Keeping the result from method %i" % keep_method)

    def assign_ICs_to_segments(self):
        M = self.M
        ICs = self.ICs
        segments_filled = self.segments_filled
        diag_matrix = self.diag_matrix
        Gcond_matrix = self.Gcond_matrix
        n_frames = self.n_frames

        segment_to_ICs = []
        print("Determining which IC to use in each segment:")
        for a, (ii, jj) in enumerate(segments_filled):
            print("=== Now working on segment (%i, %i) ===" % (ii, jj))
            Gcond_maxs = []
            diags = []
            # For each IC, calculate the maximum condition number over all frames
            # and choose the IC that has the smallest maximum.
            for c in range(ii, jj+1):
                Gconds = []
                diag = 0
                for b in range(ii, jj+1):
                    if Gcond_matrix[c, b] == 0.0:
                        Gcond = ICs[c].G_condition(M.xyzs[b].flatten()*ang2bohr)
                        Gcond_matrix[c, b] = Gcond
                    else:
                        Gcond = Gcond_matrix[c, b]
                    Gconds.append(Gcond)
                    diag = max(diag, diag_matrix[c, b])
                Gcond_maxs.append(max(Gconds))
                diags.append(diag)
    
            valid_frames = np.array([k <= max(1, min(diags)) for k in diags])
            sorted_valid_frames = np.argsort(Gcond_maxs)[np.where(valid_frames[np.argsort(Gcond_maxs)])]
            candidate_frames = []
            candidate_ICs = []
    
            def add_candidate_IC(c):
                iic = ii + c
                if ICs[iic] not in candidate_ICs:
                    candidate_frames.append(iic)
                    candidate_ICs.append(ICs[iic])
                    print("(%i, %i): adding the IC from frame %i; diagnostic = %i, Gcond_max = %.5e" % (ii, jj, iic, diags[c], Gcond_maxs[c]))
                
            max_candidates = 5
            if ii == 0:# and diags[0] <= 1:
                add_candidate_IC(0)
                max_candidates += 1
            if jj == n_frames-1:# and diags[jj-ii] <= 1:
                add_candidate_IC(jj-ii)
                max_candidates += 1
            for c in sorted_valid_frames:
                add_candidate_IC(c)
                if len(candidate_ICs) == max_candidates: break
    
            segment_to_ICs.append([(i, j) for i, j in zip(candidate_frames, candidate_ICs)])
        
        # For each segment, these are the frame numbers and corresponding IC systems that can be used to interpolate that segment.
        self.segment_to_ICs = segment_to_ICs

    def build_IC_segments(self):
        print("Building internal coordinates and determining segments:")
        assert len(self.M) == self.n_frames
        M = deepcopy(self.M)
        transfers = self.transfers
        n_frames = self.n_frames
        splice_length = self.splice_length

        segments = []
        ICs = []
        xyzs = [M.xyzs[i].flatten()*ang2bohr for i in range(len(M))]
    
        # Build the list of ICs; these are TRIC coordinates, isolated atoms disconnected, with atom transfers
        for i in range(len(M)):
            M_i = M[i]
            IC = DelocalizedInternalCoordinates(M_i, build=True, connect=False, addcart=False, transfers=transfers, connect_isolated=False)
            IC.Prims.syncDihedrals(xyzs[-1], xyzs[0])
            IC.build_dlc(xyzs[i])
            ICs.append(IC)

        diag_matrix = np.zeros((len(M), len(M)), dtype=int)
        diag_messages = {}
        for i in range(len(M)):
            for j in range(len(M)):
                diag, messages = ICs[i].diagnostics(xyzs[j], print_thre=2)
                diag_matrix[i, j] += diag
                diag_messages[(i, j)] = messages

        print_map(diag_matrix, "IC diagnostic map", colorscheme=0)
        segments = find_path(diag_matrix)
        segments_filled, segments_spliced = fill_splice_segments(segments, splice_length)
        print("The frame numbers of the spliced segments are:")
        print(segments_spliced)

        # Assign some class variables to be used by other methods
        self.ICs = ICs
        self.diag_matrix = diag_matrix
        self.segments_filled = segments_filled
        self.segments_spliced = segments_spliced
        self.assign_ICs_to_segments()
        self.segment_endpoints = get_segment_endpoints(M, segments_spliced)

    def splice_iterations(self):
        segment_endpoints_orig = deepcopy(self.segment_endpoints)
        segment_endpoints = deepcopy(self.segment_endpoints)
        # M_in contains the initial guess coordinates, which were created by self.initial_guess()
        # from the (optionally prealigned) endpoints.
        M_in = deepcopy(self.M)
        M = deepcopy(self.M)
        M_reac, M_prod = self.endmols
        xyz0, xyz1 = self.endxyzs
        splice_length = self.splice_length
        segments_spliced = self.segments_spliced
        segment_to_ICs = self.segment_to_ICs
        n_frames = self.n_frames
    
        n_cycles = 1000
        min_max_mismatch = 1e10
        last_max_mismatch = 1e10
        increase_count = 0
        decrease_count = 0
        damping = 1.0
        backwards = [[False for c in range(len(segment_to_ICs[a]))] for a in range(len(segments_spliced))]
        clash_pairs = []
        for cycle in range(n_cycles):
            coord_segments = []
            endpt_errs = []
            M.xyzs = []
            M.comms = []
            frame_to_segment = {}
            for a in range(len(segments_spliced)):
                i, j = segments_spliced[a]
                xyzi, xyzj = segment_endpoints[a]
                nDiv = j-i
                success = False
                for c, (iic, IC) in enumerate(segment_to_ICs[a]):
                    attempt = 0
                    coord_segment, endpt_err, success = interpolate_segment(IC, xyzi, xyzj, nDiv, backward=backwards[a][c], rebuild_dlc=False)
                    if success: break
                    attempt = 1
                    coord_segment, endpt_err, success = interpolate_segment(IC, xyzi, xyzj, nDiv, backward=not backwards[a][c], rebuild_dlc=False)
                    if success: 
                        backwards[a][c] = not backwards[a][c]
                        break
                if success:
                    # Reorder the segment_to_ICs so the successful one is at the front.
                    reordered_segment_to_ICs = []
                    for cc, (iic, IC) in enumerate(segment_to_ICs[a]):
                        if c == cc:
                            reordered_segment_to_ICs.append((iic, IC))
                    for cc, (iic, IC) in enumerate(segment_to_ICs[a]):
                        if c != cc:
                            reordered_segment_to_ICs.append((iic, IC))
                    segment_to_ICs[a] = reordered_segment_to_ICs
                else:
                    print("Failed to interpolate segment %i-%i" % (i, j))
                    return 1, a
                
                print("Frames %2i-%2i error in final interpolated vs. product structure: %.3e (candidate %i attempt %i)" % (i, j, endpt_err, c, attempt))
                coord_segments.append(np.array(coord_segment).copy())
                endpt_errs.append(endpt_err)
                if a == 0:
                    keep_start = 0
                else:
                    keep_start = splice_length//2
                if a == len(segments_spliced)-1:
                    keep_end = len(coord_segment)
                else:
                    keep_end = len(coord_segment) - splice_length//2
                for k in range(keep_start, keep_end):
                    frame_to_segment[i+k] = a
                M.xyzs += [coord_segment[k].reshape(-1, 3)*bohr2ang for k in range(keep_start, keep_end)]
                M.comms += ['Frame %i-%i interpolated frame %i' % (i, j, i+k) for k in range(keep_start, keep_end)]
    
    
            _, max_mismatch = splice_segment_endpoints(coord_segments, segment_endpoints, segments_spliced, splice_length, damping, verbose=True)
        
            if max_mismatch < min_max_mismatch:
                min_max_mismatch = max_mismatch
                print(">> Current best result (mismatch=%.3e) saved to interpolated_splice.xyz" % max_mismatch)
                include_alignment = False
                if include_alignment:
                    M_append = M_reac[:-1] + M + M_prod[1:]
                    if len(M_append) != len(M):
                        M_append.align()
                        M = EqualSpacing(M_append, frames=len(M), RMSD=False)
                else:
                    if len(M_reac) > 1:
                        M = M_reac[0] + M
                    if len(M_prod) > 1:
                        M = M + M_prod[-1]
                    M.align()
                M.write("interpolated_splice.xyz")
    
            if max_mismatch < last_max_mismatch:
                increase_count = 0
                decrease_count += 1
                if decrease_count >= 3 and damping < 1.0:
                    print(">> Mismatch decreasing; resetting damping")
                    damping = 1.0
            else:
                increase_count += 1
                decrease_count = 0
                print(">> Mismatch fails to decrease; increasing damping")
                damping *= 0.8
            last_max_mismatch = max_mismatch
                
            segment_endpoints, _ = splice_segment_endpoints(coord_segments, segment_endpoints, segments_spliced, splice_length, damping, verbose=False)
        
            if max_mismatch > 0.3: continue

            # Check for clashes.
            coord_traj = [M.xyzs[k].flatten()*ang2bohr for k in range(len(M))]
            clash_pairs, clash_new = self.detect_clash_trajectory(coord_traj, clash_known=clash_pairs, altdists=self.min_enddists, verbose=True)
            if clash_new:
                print("Current list of clashing pairs:", ', '.join(["%s%i-%s%i" % (M.elem[i], i+1, M.elem[j], j+1) for i, j in clash_pairs]))
                for a in range(len(segments_spliced)):
                    print(">> Rebuilding ICs for segment %i" % a)
                    rebuilt_segment_to_ICs = []
                    for c, (iic, IC) in enumerate(segment_to_ICs[a]):
                        new_repulsions = sorted(list(set(IC.Prims.repulsions).union(set(clash_pairs))))
                        IC1 = DelocalizedInternalCoordinates(M_in[iic], build=True, connect=False, addcart=False,
                                                             repulsions=new_repulsions, transfers=IC.Prims.transfers, connect_isolated=False)
                        IC1.syncDihedrals(xyz1, xyz0)
                        IC1.build_dlc(M_in.xyzs[iic].flatten()*ang2bohr)
                        rebuilt_segment_to_ICs.append((iic, IC1))
                    segment_to_ICs[a] = rebuilt_segment_to_ICs
                    print("Resetting due to clashes")
                    segment_endpoints = deepcopy(segment_endpoints_orig)
                    min_max_mismatch = 1e10
                    last_max_mismatch = 1e10
            else:
                if max_mismatch < 1.8e-3:
                    print("Converged!")
                    return 0, 0
                else:
                    continue
        if cycle == n_cycles - 1:
            print("Not converged after %i cycles; best max-mismatch is %.5f" % (n_cycles, min_max_mismatch))

    def split_IC_segments(self, fail_segment):
        self.segments_filled, self.segments_spliced = split_segments(self.segments_spliced, fail_segment, self.splice_length)
        self.assign_ICs_to_segments()
        self.segment_endpoints = get_segment_endpoints(self.M, self.segments_spliced)
    
    def run_workflow(self):
        if self.do_prealign:
            self.prealign_fragments()
        if self.do_init:
            self.initial_guess()
        self.build_IC_segments()
        status, fail_segment = self.splice_iterations()
        count = 0
        while status != 0:
            self.split_IC_segments(fail_segment)
            status, fail_segment = self.splice_iterations()
            if count == 3:
                print("Failed after 3 splits; exiting")

def main():
    M0 = Molecule(sys.argv[1])
<<<<<<< HEAD
=======
    #interpolator = Interpolator(M0, use_midframes=True, n_frames=0, align_system=True, do_prealign=False)
>>>>>>> 30c5b388
    interpolator = Interpolator(M0, align_system=True, do_prealign=False)
    interpolator.run_workflow()
    
if __name__ == "__main__":
    main()<|MERGE_RESOLUTION|>--- conflicted
+++ resolved
@@ -155,9 +155,7 @@
     for niter in range(n**2):
         for ic in range(0, n):
             for ix in range(0, n):
-                if ic == n-1 and ix == n-1: 
-                    pass
-                elif ic == 0 and ix == 0:
+                if (ic == n-1 and ix == n-1) or (ic == 0 and ix == 0): # Do nothing at the starting point and end point
                     pass
                 elif ic == n-1 and not okay[ic, ix+1]: # Lower right corner on bottom
                     okay2[ic, ix] = 0
@@ -173,7 +171,7 @@
                     okay2[ic, ix] = 0
         ndiff = np.sum(okay2 != okay)
         okay = okay2.copy()
-        if ndiff == 0: break
+        if ndiff == 0: break # Break when the maze is "converged"
 
     print_map(okay, "Allowed driving regions", colorscheme=1)
 
@@ -1183,10 +1181,7 @@
 
 def main():
     M0 = Molecule(sys.argv[1])
-<<<<<<< HEAD
-=======
     #interpolator = Interpolator(M0, use_midframes=True, n_frames=0, align_system=True, do_prealign=False)
->>>>>>> 30c5b388
     interpolator = Interpolator(M0, align_system=True, do_prealign=False)
     interpolator.run_workflow()
     
