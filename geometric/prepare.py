"""
prepare.py: Functions for getting ready for geometry optimization

Copyright 2016-2020 Regents of the University of California and the Authors

Authors: Lee-Ping Wang, Chenchen Song

Contributors: Yudong Qiu, Daniel G. A. Smith, Josh Horton

Redistribution and use in source and binary forms, with or without modification,
are permitted provided that the following conditions are met:

1. Redistributions of source code must retain the above copyright notice,
this list of conditions and the following disclaimer.

2. Redistributions in binary form must reproduce the above copyright notice,
this list of conditions and the following disclaimer in the documentation
and/or other materials provided with the distribution.

3. Neither the name of the copyright holder nor the names of its contributors
may be used to endorse or promote products derived from this software
without specific prior written permission.

THIS SOFTWARE IS PROVIDED BY THE COPYRIGHT HOLDERS AND CONTRIBUTORS "AS IS" AND
ANY EXPRESS OR IMPLIED WARRANTIES, INCLUDING, BUT NOT LIMITED TO, THE IMPLIED
WARRANTIES OF MERCHANTABILITY AND FITNESS FOR A PARTICULAR PURPOSE ARE DISCLAIMED.
IN NO EVENT SHALL THE COPYRIGHT HOLDER OR CONTRIBUTORS BE LIABLE FOR ANY DIRECT,
INDIRECT, INCIDENTAL, SPECIAL, EXEMPLARY, OR CONSEQUENTIAL DAMAGES (INCLUDING, BUT
NOT LIMITED TO, PROCUREMENT OF SUBSTITUTE GOODS OR SERVICES; LOSS OF USE, DATA, OR
PROFITS; OR BUSINESS INTERRUPTION) HOWEVER CAUSED AND ON ANY THEORY OF LIABILITY,
WHETHER IN CONTRACT, STRICT LIABILITY, OR TORT (INCLUDING NEGLIGENCE OR OTHERWISE)
ARISING IN ANY WAY OUT OF THE USE OF THIS SOFTWARE, EVEN IF ADVISED OF THE
POSSIBILITY OF SUCH DAMAGE.
"""

from __future__ import division

import json
import os
import itertools
import numpy as np
import shutil

import os

from .ase_engine import EngineASE
from .errors import EngineError, InputError
<<<<<<< HEAD
from .internal import Distance, Angle, Dihedral, CartesianX, CartesianY, CartesianZ, TranslationX, TranslationY, TranslationZ, RotationA, RotationB, RotationC, CentroidDistance
from .engine import set_tcenv, load_tcin, TeraChem, ConicalIntersection, Psi4, QChem, Gromacs, Molpro, OpenMM, QCEngineAPI, Gaussian, QUICK
=======
from .internal import Distance, Angle, Dihedral, CartesianX, CartesianY, CartesianZ, TranslationX, TranslationY, TranslationZ, RotationA, RotationB, RotationC
from .engine import set_tcenv, load_tcin, TeraChem, ConicalIntersection, Psi4, QChem, Gromacs, Molpro, OpenMM, QCEngineAPI, Gaussian, QUICK, CFOUR
>>>>>>> cc963a76
from .molecule import Molecule, Elements
from .nifty import logger, isint, uncommadash, bohr2ang, ang2bohr
from .rotate import calc_fac_dfac
from .xml_helper import read_coors_from_xml, write_coors_to_xml

def get_molecule_engine(**kwargs):
    """
    Parameters
    ----------
    args : namespace
        Command line arguments from argparse

    Returns
    -------
    Molecule
        Molecule object containing necessary optimization info
    Engine
        Engine object containing methods for calculating energy and gradient
    """
    ### Set up based on which quantum chemistry code we're using (defaults to TeraChem).
    engine_str = kwargs.get('engine', None)
    customengine = kwargs.get('customengine', None)
    # Path to Molpro executable (used if molpro=True)
    molproexe = kwargs.get('molproexe', None)
    # PDB file will be read for residue IDs to make TRICs for fragments
    # and provide starting coordinates in the case of OpenMM
    pdb = kwargs.get('pdb', None)
    # if frag=True, do not add a bond between residues.
    frag = kwargs.get('frag', False)
    # Number of threads to use (engine-dependent)
    threads = kwargs.get('nt', None)
    # Name of the input file.
    inputf = kwargs.get('input')
    # Name of temporary directory for calculations, needed by some engines.
    dirname = kwargs.get('dirname', None)
    # Temporary directory generated by a previous Q-Chem calculation, may be used at the beginning of a geomeTRIC calculation
    qcdir = kwargs.get('qcdir', None)

    ## MECI calculations create a custom engine that contains multiple engines.
    if kwargs.get('meci', None):
        if engine_str is not None:
            if engine_str.lower() in ['psi4', 'gmx', 'molpro', 'qcengine', 'openmm', 'gaussian','quick', 'cfour']:
                logger.warning("MECI optimizations are not tested with engines: psi4, gmx, molpro, qcengine, openmm, gaussian, quick, cfour. Be Careful!")
        elif customengine:
            logger.warning("MECI optimizations are not tested with customengine. Be Careful!")
        ## If 'engine' is provided as the argument to 'meci', then we assume the engine is
        # directly returning the MECI objective function and gradient.
        if len(kwargs['meci']) == 1 and kwargs['meci'][0].lower() == 'engine':
            sub_kwargs = kwargs.copy()
            sub_kwargs['meci'] = None
            M, engine = get_molecule_engine(**sub_kwargs)
        # Otherwise, sub_engines is a list of engines to compute the energy and gradient of the individual states
        # for which the MECI is requested.  Each state corresponds to an individual input file.
        # By convention, the 'base' input is state 0 and the other state(s) are passed via the kwargs['meci'] list.
        else:
            meci_sigma = kwargs.get('meci_sigma', 3.5)
            meci_alpha = kwargs.get('meci_alpha', 0.025)
            sub_engines = []
            for alt_state in range(len(kwargs['meci'])+1):
                sub_kwargs = kwargs.copy()
                if alt_state > 0:
                    if customengine:
                        sub_kwargs['customengine'] = kwargs['meci'][alt_state-1]
                    else:
                        sub_kwargs['input'] = kwargs['meci'][alt_state-1]
                sub_kwargs['meci'] = None
                M, sub_engine = get_molecule_engine(**sub_kwargs)
                sub_engines.append(sub_engine)
            engine = ConicalIntersection(M, sub_engines, meci_sigma, meci_alpha)
        return M, engine

    ## Read radii from the command line.
    # Cations should have radii of zero.
    arg_radii = kwargs.get('radii', ["Na","0.0","K","0.0"])
    if (len(arg_radii) % 2) != 0:
        raise RuntimeError("Must have an even number of arguments for radii")
    nrad = int(len(arg_radii) / 2)
    radii = {}
    for i in range(nrad):
        radii[arg_radii[2*i].capitalize()] = float(arg_radii[2*i+1])

    using_qchem = False
    threads_enabled = False
    if engine_str:
        engine_str = engine_str.lower()
        if engine_str[:4] == 'tera':
            engine_str = 'tera'
        implemented_engines = ('tera', 'qchem', 'psi4', 'gmx', 'molpro', 'openmm', 'qcengine', "gaussian", "ase", "quick", "cfour")
        if engine_str not in implemented_engines:
            raise RuntimeError("Valid values of engine are: " + ", ".join(implemented_engines))
        if customengine:
            raise RuntimeError("engine and customengine cannot simultaneously be set")
        if engine_str == 'tera':
            logger.info("TeraChem engine selected. Expecting TeraChem input for gradient calculation.\n")
            set_tcenv()
            tcin = load_tcin(inputf)
            # The QM-MM interface is designed on the following ideas:
            # 1) We are only optimizing the QM portion of the system
            # (until we implement fast inversion of G matrices and Hessians)
            # 2) The geomeTRIC optimizer only "sees" the part of the molecule being optimized.
            # 3) The TeraChem engine writes .rst7 files instead of .xyz files by inserting the
            # optimization coordinates into the correct locations.
            qmmm_amber = 'prmtop' in tcin 
            qmmm_openmm = 'system_xml' in tcin
            if qmmm_amber:
                try:
                    from openmm.app import AmberPrmtopFile
                except ImportError:
                    from simtk.openmm.app import AmberPrmtopFile
                # Need to build a molecule object for the portion of the system being optimized
                # We rely on OpenMM's AmberPrmtopFile class to read the .prmtop file
                if not os.path.exists(tcin['coordinates']):
                    raise RuntimeError("TeraChem QM/MM coordinate file does not exist")
                if not os.path.exists(tcin['prmtop']):
                    raise RuntimeError("TeraChem QM/MM prmtop file does not exist")
                if not os.path.exists(tcin['qmindices']):
                    raise RuntimeError("TeraChem QM/MM qmindices file does not exist")
                prmtop_name = tcin['prmtop']
                prmtop = AmberPrmtopFile(prmtop_name)
                M_full = Molecule(tcin['coordinates'], ftype='inpcrd', build_topology=False)
                M_full.elem = [a.element.symbol for a in list(prmtop.topology.atoms())]
                M_full.resid = [a.residue.index for a in list(prmtop.topology.atoms())]
                qmindices_name = tcin['qmindices']
                qmindices = [int(i.split()[0]) for i in open(qmindices_name).readlines()]
                M = M_full.atom_select(qmindices)
                M.top_settings['radii'] = radii
                M.top_settings['fragment'] = frag
                M.build_topology()
            elif qmmm_openmm:
                if qmmm_amber:
                    raise RuntimeError("prmtop and system_xml cannot both be in TC input file")
                if not pdb:
                    raise RuntimeError("TeraChem/OpenMM requires PDB file in get_molecule_engine")
                if not os.path.exists(tcin['coordinates']):
                    raise RuntimeError("TeraChem/OpenMM State XML file does not exist")
                if not os.path.exists(tcin['system_xml']):
                    raise RuntimeError("TeraChem/OpenMM System XML file does not exist")
                if not os.path.exists(tcin['qmindices']):
                    raise RuntimeError("TeraChem QM/MM qmindices file does not exist")

                M_full = Molecule(pdb) 
                read_coors_from_xml(M_full, tcin['coordinates']) 

                qmindices_name = tcin['qmindices']
                grdindices = [int(i.split()[0]) for i in open(qmindices_name).readlines()]
                if 'printmmgrad' in tcin:
                    mmgrdindices = [int(i.split()[0]) for i in open(tcin['printmmgrad']).readlines()]
                    grdindices += mmgrdindices
                    # remove redundant and sort indices 
                    grdindices = list(set(grdindices))
                    grdindices.sort()
                M = M_full.atom_select(grdindices)
                M.top_settings['radii'] = radii
                M.top_settings['fragment'] = frag
                M.build_topology()
            elif pdb is not None:
                M = Molecule(pdb, radii=radii, fragment=frag)
            else:
                if not os.path.exists(tcin['coordinates']):
                    raise RuntimeError("TeraChem coordinate file does not exist")
                M = Molecule(tcin['coordinates'], radii=radii, fragment=frag)
            M.charge = tcin['charge']
            M.mult = tcin.get('spinmult',1)
            engine = TeraChem(M, tcin, dirname=dirname, pdb=pdb)
        elif engine_str == 'qchem':
            logger.info("Q-Chem engine selected. Expecting Q-Chem input for gradient calculation.\n")
            # The file from which we make the Molecule object
            if pdb is not None:
                # If we pass the PDB, then read both the PDB and the Q-Chem input file,
                # then copy the Q-Chem rem variables over to the PDB
                M = Molecule(pdb, radii=radii, fragment=frag)
                M1 = Molecule(inputf, radii=radii)
                for i in ['qctemplate', 'qcrems', 'elem', 'qm_ghost', 'charge', 'mult']:
                    M.Data[i] = M1.Data[i]
            else:
                M = Molecule(inputf, radii=radii)
            engine = QChem(M, dirname=dirname, qcdir=qcdir, threads=threads)
            using_qchem = True
            threads_enabled = True
        elif engine_str == 'gmx':
            logger.info("Gromacs engine selected. Expecting conf.gro, topol.top and shot.mdp (exact names).\n")
            M = Molecule(inputf, radii=radii, fragment=frag)
            if pdb is not None:
                M = Molecule(pdb, radii=radii, fragment=frag)
            if 'boxes' in M.Data:
                del M.Data['boxes']
            engine = Gromacs(M)
        elif engine_str == 'openmm':
            logger.info("OpenMM engine selected. Expecting forcefield.xml or system.xml file, and PDB passed in via --pdb.\n")
            if pdb is None:
                raise RuntimeError("Must pass a PDB with option --pdb to use OpenMM.")
            M = Molecule(pdb, radii=radii, fragment=frag)
            if 'boxes' in M.Data:
                del M.Data['boxes']
            engine = OpenMM(M, pdb, inputf)
        elif engine_str == 'psi4':
            logger.info("Psi4 engine selected. Expecting Psi4 input for gradient calculation.\n")
            engine = Psi4(threads=threads)
            engine.load_psi4_input(inputf)
            if pdb is not None:
                M = Molecule(pdb, radii=radii, fragment=frag)
                # Make the PDB Molecule the engine's Molecule
                # but keep the original 'elem'.
                M1 = engine.M
                M.Data['elem'] = M1.Data['elem']
                engine.M = M
            else:
                M = engine.M
                M.top_settings['radii'] = radii
            M.build_topology()
            threads_enabled = True
        elif engine_str == 'molpro':
            logger.info("Molpro engine selected. Expecting Molpro input for gradient calculation.\n")
            engine = Molpro(threads=threads)
            engine.load_molpro_input(inputf)
            if pdb is not None:
                M = Molecule(pdb, radii=radii, fragment=frag)
                # Make the PDB Molecule the engine's Molecule
                # but keep the original 'elem'.
                M1 = engine.M
                M.Data['elem'] = M1.Data['elem']
                engine.M = M
            else:
                M = engine.M
                M.top_settings['radii'] = radii
            M.build_topology()
            if molproexe is not None:
                engine.set_molproexe(molproexe)
            threads_enabled = True
        elif engine_str == "gaussian":
            logger.info("Gaussian engine selected. Expecting Gaussian input for gradient calculation. \n")
            if pdb is not None:
                # Use the PDB Molecule, but the Gaussian input's elem, charge, mult
                M = Molecule(pdb, radii=radii, fragment=frag)
                M1 = Molecule(inputf, radii=radii)
                for i in ['elem', 'charge', 'mult']:
                    M.Data[i] = M1.Data[i]
            else:
                M = Molecule(inputf, radii=radii)
            # now work out which gaussian version we have
            if shutil.which("g16") is not None:
                exe = "g16"
            elif shutil.which("g09") is not None:
                exe = "g09"
            else:
                raise ValueError("Neither g16 or g09 was found, please check the environment.")
            engine = Gaussian(molecule=M, exe=exe, threads=threads)
            threads_enabled = True
            logger.info("The gaussian engine exe is set as %s\n" % engine.gaussian_exe)
            # load the template into the engine
            engine.load_gaussian_input(inputf)
        elif engine_str == 'cfour':
            logger.info("CFOUR engine selected. Expecting CFOUR input for gradient calculation.\n")
            engine = CFOUR(inputf)
            if pdb is not None:
                M = Molecule(pdb, radii=radii, fragment=frag)
                # Make the PDB Molecule the engine's Molecule
                # but keep the original 'elem'.
                M1 = engine.M
                M.Data['elem'] = M1.Data['elem']
                engine.M = M
            else:
                M = engine.M
                M.top_settings['radii'] = radii
            M.build_topology()
            threads_enabled = False
        elif engine_str == "quick":
            logger.info("QUICK engine selected. Expecting QUICK input for gradient calculation. \n")
            M = Molecule(inputf, radii=radii, fragment=frag)
            # now work out which quick version we have
            if shutil.which("quick.cuda.MPI") is not None:
                exe = "quick.cuda.MPI"
            elif shutil.which("quick.cuda") is not None:
                exe = "quick.cuda"
            elif shutil.which("quick.MPI") is not None:
                exe = "quick.MPI"
            elif shutil.which("quick") is not None:
                exe = "quick"
            else:
                raise ValueError("Neither quick.cuda.MPI, quick.cuda, quick.MPI or quick was found, please check the environment.")
            engine = QUICK(molecule=M, exe=exe, threads=threads)
            threads_enabled = True
            logger.info("The quick engine exe is set as %s\n" % engine.quick_exe)
            # load the template into the engine
            engine.load_quick_input(inputf)
        elif engine_str == 'qcengine':
            logger.info("QCEngine selected.\n")
            schema = kwargs.get('qcschema', None)
            if schema is None:
                raise RuntimeError("QCEngineAPI option requires a QCSchema")

            program = kwargs.get('qce_program', None)
            if program is None:
                raise RuntimeError("QCEngineAPI option requires a qce_program option")
            engine = QCEngineAPI(schema, program)
            M = engine.M
        elif engine_str == "ase":
            logger.info("ASE-Calculator engine selected. \n")
            M = Molecule(kwargs.get("input"), radii=radii, fragment=frag)

            ase_class_name = kwargs.get("ase_class")
            ase_kwargs = kwargs.get("ase_kwargs", "{}")

            logger.info("   ASE  calculator:{}\n".format(ase_class_name))
            logger.info("   ASE calc kwargs:{}\n".format(ase_kwargs))

            engine = EngineASE.from_calculator_string(
                M,
                ase_class_name,
                **json.loads(ase_kwargs),
            )
        else:
            raise RuntimeError("Failed to create an engine object, this might be a bug in get_molecule_engine")
    elif customengine:
        logger.info("Custom engine selected.\n")
        engine = customengine
        M = engine.M
    else:
        raise RuntimeError("Neither engine name nor customengine object was provided.\n")

    # When --coords is provided, it will overwrite the previous coordinate.

    NEB = kwargs.get('neb', False)

    # 2022-09-13: If extra coordinates are provided, the topology may be rebuilt. This decision can be revisited later.
    if not NEB and kwargs.get('coords', None) is not None:
        M.load_frames(kwargs.get('coords'))
        M = M[-1]
        M.build_topology()

    if NEB:
        logger.info("\nNudged Elastic Band calculation will be performed.\n")
        chain_coord = kwargs.get('chain_coords', None)
        M.load_frames(chain_coord)
        images = kwargs.get('images', 11)
        if images > len(M):
            # HP 5/3/2023 : We can interpolate here if len(M) == 2.
            logger.info("WARNING: The input chain does not have enough number of images. All images will be used.\n")
            images = len(M)
        M1 = M
        logger.info("Input coordinates have %i frames. The following will be used to initialize NEB images: \n" % len(M1))
        logger.info(', '.join(["%i" % (int(round(i))) for i in np.linspace(0, len(M1) - 1, images)]) + "\n")
        M = M1[np.array([int(round(i)) for i in np.linspace(0, len(M1) - 1, images)])]
        M.build_topology()

    # Perform some sanity checks on arguments
    if not using_qchem and qcdir:
        raise EngineError("qcdir keyword argument passed to get_molecule_engine but Q-Chem engine is not being used")
    if threads and not threads_enabled:
        raise RuntimeError("Setting number of threads not configured to work with %s yet" % engine_str)

    return M, engine

def one_dimensional_scan(init, final, steps):
    """
    Return a list of N equally spaced values between initial and final.
    This method works with lists of numbers

    Parameters
    ----------
    init : list
        List of numbers to be interpolated
    final : np.ndarray or list
        List of final numbers, must have same shape as "init"
    steps : int
        Number of interpolation steps

    Returns
    -------
    list
        List of lists that interpolate between init and final, including endpoints.
    """
    if len(init) != len(final):
        raise RuntimeError("init and final must have the same length")
    Answer = []
    for j in range(len(init)):
        Answer.append(np.linspace(init[j], final[j], steps))
    Answer = list([list(i) for i in np.array(Answer).T])
    return Answer


def parse_constraints(molecule, constraints_string):
    """
    Parameters
    ----------
    molecule : Molecule
        Molecule object
    constraints_string : str
        String containing the constraint specification.

    Returns
    -------
    objs : list
        List of primitive internal coordinates corresponding to the constraints
    valgrps : list
        List of lists of constraint values. (There are multiple lists when we are scanning)
    """
    mode = None
    Freezes = []
    # The key in this dictionary is for looking up the following information:
    # 1) The classes for creating the primitive coordinates corresponding to the constraint
    # 2) The number of atomic indices that are required to specify the constraint
    ClassDict = {"distance":([Distance], 2),
                 "angle":([Angle], 3),
                 "dihedral":([Dihedral], 4),
                 "x":([CartesianX], 1),
                 "y":([CartesianY], 1),
                 "z":([CartesianZ], 1),
                 "xy":([CartesianX, CartesianY], 1),
                 "xz":([CartesianX, CartesianZ], 1),
                 "yz":([CartesianY, CartesianZ], 1),
                 "xyz":([CartesianX, CartesianY, CartesianZ], 1),
                 "trans-x":([TranslationX], 1),
                 "trans-y":([TranslationY], 1),
                 "trans-z":([TranslationZ], 1),
                 "trans-xy":([TranslationX, TranslationY], 1),
                 "trans-xz":([TranslationX, TranslationZ], 1),
                 "trans-yz":([TranslationY, TranslationZ], 1),
                 "trans-xyz":([TranslationX, TranslationY, TranslationZ], 1),
                 "rotation":([RotationA, RotationB, RotationC], 1),
                 "centroid_distance":([CentroidDistance], 2)
                 }
    AtomKeys = ["x", "y", "z", "xy", "yz", "xz", "xyz"]
    TransKeys = ["trans-x", "trans-y", "trans-z", "trans-xy", "trans-yz", "trans-xz", "trans-xyz"]
    objs = []
    vals = []
    coords = molecule.xyzs[0].flatten() * ang2bohr
    in_options = False
    for line in constraints_string.split('\n'):
        # Skip over the options block in the constraints file
        if '$options' in line:
            in_options = True
            logger.info("-> Additional optimizer options provided in the constraints file:\n")
        if in_options:
            if '$end' in line:
                in_options = False
            if len(line) > 0: logger.info("-> " + line+"\n")
            continue
        # End skipping over the options block
        line = line.split("#")[0].strip().lower()
        if len(line) == 0: continue
        logger.info(line+'\n')
        # This is a list-of-lists. The intention is to create a multidimensional grid
        # of constraint values if necessary.
        if line.startswith("$"):
            mode = line.replace("$","")
        else:
            if mode is None:
                raise RuntimeError("Mode ($freeze, $set, $scan) must be set before specifying any constraints")
            s = line.split()
            key = s[0]
            if ''.join(sorted(key)) in AtomKeys:
                key = ''.join(sorted(key))
            elif ''.join(sorted(key.replace('trans-',''))) in AtomKeys:
                key = 'trans-'+''.join(sorted(key.replace('trans-','')))
            classes, n_atom = ClassDict[key]
            if mode == "freeze":
                ntok = n_atom
            elif mode == "set":
                if key == 'rotation':
                    ntok = n_atom + 4
                else:
                    ntok = n_atom + len(classes)
            elif mode == "scan":
                if key == 'rotation':
                    ntok = n_atom + 6
                else:
                    ntok = n_atom + 2*len(classes) + 1
            if len(s) != (ntok+1):
                raise RuntimeError("For this line:%s\nExpected %i tokens but got %i" % (line, ntok+1, len(s)))
            if key in AtomKeys or key in TransKeys:
                # Special code that works for atom position and translation constraints.
                if isint(s[1]):
                    atoms = [int(s[1])-1]
                elif s[1] in [k.lower() for k in Elements]:
                    atoms = [i for i in range(molecule.na) if molecule.elem[i].lower() == s[1]]
                else:
                    atoms = uncommadash(s[1])
                if any([i<0 for i in atoms]):
                    raise RuntimeError("Atom numbers must start from 1")
                if any([i>=molecule.na for i in atoms]):
                    raise RuntimeError("Constraints refer to higher atom indices than the number of atoms")
            if key in AtomKeys:
                # The x-coordinate of all the atoms in a group is a
                # list of constraints that is scanned in 1-D.
                for cls in classes:
                    objs.append([cls(a, w=1.0) for a in atoms])
                if mode == "freeze":
                    for cls in classes:
                        vals.append([[None for a in atoms]])
                elif mode == "set":
                    x1 = [float(i) * ang2bohr for i in s[2:2+len(classes)]]
                    for icls, cls in enumerate(classes):
                        vals.append([[x1[icls] for a in atoms]])
                elif mode == "scan":
                    # If we're scanning it, then we add the whole list of distances to the list-of-lists
                    x1 = [float(i) * ang2bohr for i in s[2:2+len(classes)]]
                    x2 = [float(i) * ang2bohr for i in s[2+len(classes):2+2*len(classes)]]
                    nstep = int(s[2+2*len(classes)])
                    valscan = one_dimensional_scan(x1, x2, nstep)
                    for icls, cls in enumerate(classes):
                        vals.append([[v[icls] for a in atoms] for v in valscan])
            elif key in TransKeys:
                # If there is more than one atom and the mode is "set" or "scan", then the
                # center of mass is constrained, so we pick the corresponding classes.
                if len(atoms) > 1:
                    objs.append([cls(atoms, w=np.ones(len(atoms))/len(atoms)) for cls in classes])
                else:
                    objs.append([cls(atoms[0], w=1.0) for cls in classes])
                if mode == "freeze":
                    # LPW 2016-02-10:
                    # trans-x, trans-y, trans-z is a GROUP of constraints
                    # Each group of constraints gets a [[None, None, None]] appended to vals
                    vals.append([[None for cls in classes]])
                elif mode == "set":
                    # Depending on how many coordinates are constrained, we read in the corresponding
                    # number of constraint values.
                    x1 = [float(i) * ang2bohr for i in s[2:2+len(classes)]]
                    # If there's just one constraint value then we append it to the value list-of-lists
                    vals.append([x1])
                elif mode == "scan":
                    # If we're scanning it, then we add the whole list of distances to the list-of-lists
                    x1 = [float(i) * ang2bohr for i in s[2:2+len(classes)]]
                    x2 = [float(i) * ang2bohr for i in s[2+len(classes):2+2*len(classes)]]
                    nstep = int(s[2+2*len(classes)])
                    vals.append(one_dimensional_scan(x1, x2, nstep))
            elif key in ["distance", "angle", "dihedral"]:
                if len(classes) != 1:
                    raise RuntimeError("Not OK!")
                atoms = [int(i)-1 for i in s[1:1+n_atom]]
                if key == "distance" and atoms[0] > atoms[1]:
                    atoms = atoms[::-1]
                if key == "angle" and atoms[0] > atoms[2]:
                    atoms = atoms[::-1]
                if key == "dihedral" and atoms[1] > atoms[2]:
                    atoms = atoms[::-1]
                if any([i<0 for i in atoms]):
                    raise RuntimeError("Atom numbers must start from 1")
                if any([i>=molecule.na for i in atoms]):
                    raise RuntimeError("Constraints refer to higher atom indices than the number of atoms")
                objs.append([classes[0](*atoms)])
                if mode == "freeze":
                    vals.append([[None]])
                elif mode in ["set", "scan"]:
                    if key == "distance": x1 = float(s[1+n_atom]) * ang2bohr
                    else: x1 = float(s[1+n_atom])*np.pi/180.0
                    if mode == "set":
                        vals.append([[x1]])
                    else:
                        if key == "distance": x2 = float(s[2+n_atom]) * ang2bohr
                        else: x2 = float(s[2+n_atom])*np.pi/180.0
                        nstep = int(s[3+n_atom])
                        vals.append([[i] for i in list(np.linspace(x1,x2,nstep))])
            elif key in ["centroid_distance"]:
                atoms_a = uncommadash(s[1])
                atoms_b = uncommadash(s[2])
                if atoms_a[0] > atoms_b[0]:
                    atoms_c = atoms_a[:]
                    atoms_a = atoms_b[:]
                    atoms_b = atoms_c[:]
                objs.append([classes[0](atoms_a, atoms_b)])
                if mode == "freeze":
                    vals.append([[None]])
                elif mode in ["set", "scan"]:
                    x1 = float(s[3]) * ang2bohr
                    if mode == "set":
                        vals.append([[x1]])
                    else:
                        x2 = float(s[4]) * ang2bohr
                        nstep = int(s[5])
                        vals.append([[i] for i in list(np.linspace(x1,x2,nstep))])
            elif key in ["rotation"]:
                # User can only specify ranges of atoms
                atoms = uncommadash(s[1])
                sel = coords.reshape(-1,3)[atoms,:]  * ang2bohr
                sel -= np.mean(sel, axis=0)
                rg = np.sqrt(np.mean(np.sum(sel**2, axis=1)))
                if mode == "freeze":
                    for cls in classes:
                        objs.append([cls(atoms, coords, {}, w=rg)])
                        vals.append([[None]])
                elif mode in ["set", "scan"]:
                    objs.append([cls(atoms, coords, {}, w=rg) for cls in classes])
                    # Get the axis
                    u = np.array([float(s[i]) for i in range(2, 5)])
                    u /= np.linalg.norm(u)
                    # Get the angle
                    theta1 = float(s[5]) * np.pi / 180
                    # if np.abs(theta1) > np.pi * 0.9:
                    #     logger.info("Large rotation: Your constraint may not work\n")
                    if mode == "set":
                        # Get the periodic image that is inside of the pi-sphere.
                        theta3 = (theta1 + np.pi) % (2*np.pi) - np.pi
                        c = np.cos(theta3/2.0)
                        s = np.sin(theta3/2.0)
                        q = np.array([c, u[0]*s, u[1]*s, u[2]*s])
                        fac, _ = calc_fac_dfac(c)
                        v1 = fac*q[1]*rg
                        v2 = fac*q[2]*rg
                        v3 = fac*q[3]*rg
                        vals.append([[v1, v2, v3]])
                    elif mode == "scan":
                        theta2 = float(s[6]) * np.pi / 180
                        # if np.abs(theta2) > np.pi * 0.9:
                        #     logger.info("Large rotation: Your constraint may not work\n")
                        steps = int(s[7])
                        # To alleviate future confusion:
                        # There is one group of three constraints that we are going to scan over in one dimension.
                        # Here we create one group of constraint values.
                        # We will add triplets of constraint values to this group
                        vs = []
                        for theta in np.linspace(theta1, theta2, steps):
                            # Get the periodic image that is inside of the pi-sphere.
                            theta3 = (theta + np.pi) % (2*np.pi) - np.pi
                            c = np.cos(theta3/2.0)
                            s = np.sin(theta3/2.0)
                            q = np.array([c, u[0]*s, u[1]*s, u[2]*s])
                            fac, _ = calc_fac_dfac(c)
                            v1 = fac*q[1]*rg
                            v2 = fac*q[2]*rg
                            v3 = fac*q[3]*rg
                            vs.append([v1, v2, v3])
                        vals.append(vs)
    if len(objs) != len(vals):
        raise RuntimeError("objs and vals should be the same length")
    valgrps = [list(itertools.chain(*i)) for i in list(itertools.product(*vals))]
    objs = list(itertools.chain(*objs))
    return objs, valgrps
<|MERGE_RESOLUTION|>--- conflicted
+++ resolved
@@ -45,13 +45,8 @@
 
 from .ase_engine import EngineASE
 from .errors import EngineError, InputError
-<<<<<<< HEAD
 from .internal import Distance, Angle, Dihedral, CartesianX, CartesianY, CartesianZ, TranslationX, TranslationY, TranslationZ, RotationA, RotationB, RotationC, CentroidDistance
-from .engine import set_tcenv, load_tcin, TeraChem, ConicalIntersection, Psi4, QChem, Gromacs, Molpro, OpenMM, QCEngineAPI, Gaussian, QUICK
-=======
-from .internal import Distance, Angle, Dihedral, CartesianX, CartesianY, CartesianZ, TranslationX, TranslationY, TranslationZ, RotationA, RotationB, RotationC
 from .engine import set_tcenv, load_tcin, TeraChem, ConicalIntersection, Psi4, QChem, Gromacs, Molpro, OpenMM, QCEngineAPI, Gaussian, QUICK, CFOUR
->>>>>>> cc963a76
 from .molecule import Molecule, Elements
 from .nifty import logger, isint, uncommadash, bohr2ang, ang2bohr
 from .rotate import calc_fac_dfac
