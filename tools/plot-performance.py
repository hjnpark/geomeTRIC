--- conflicted
+++ resolved
@@ -137,13 +137,6 @@
             final_es.append(df_energy_kcal[col][df_energy_kcal[col].last_valid_index()])
         final_es = np.array(final_es)
         fig.legend(labels, loc='center', bbox_to_anchor=(0.5, 0.05), ncol=2)
-<<<<<<< HEAD
-        ax1in = ax1.inset_axes([0.3, 0.3, 0.68, 0.68])
-        ymin = np.min(final_es) - 1
-        ymax = np.max(final_es) + 1
-        ax1in.set_ylim(ymin, ymax)
-        df_energy_kcal.plot(ax=ax1in, legend=False)
-=======
         ax1in = ax1.inset_axes([0.5, 0.5, 0.5, 0.5])
         ymin = np.min(final_es) - 1
         ymax = np.max(final_es) + 1
@@ -155,7 +148,6 @@
         bbox = dict(boxstyle="round", ec="white", fc="white", alpha=0.5)
         plt.setp(ax1in.get_xticklabels(), bbox=bbox)
         plt.setp(ax1in.get_yticklabels(), bbox=bbox)
->>>>>>> d68c5a10
 
         ax5.set_xlabel('Optimization Cycle')
         titles = ['RMS Gradient (a.u.)', 'Max Gradient (a.u.)', 'Energy change per step (a.u.)', 'RMS Displacement (a.u.)', 'Max Displacement (a.u.)']
